--- conflicted
+++ resolved
@@ -819,13 +819,6 @@
 
 #### Option 1: IP Allowlisting (Simple)
 ```nginx
-<<<<<<< HEAD
-# Only allow known game server IPs to access webhook_sink
-location /hook/api/ {
-=======
-# Only allow known game server IPs to access lobby
-location /lobby/api/ {
->>>>>>> 71b70b1a
     allow 192.168.1.0/24;  # Internal network
     allow 203.0.113.42;    # Edgegap server IP
     deny all;
