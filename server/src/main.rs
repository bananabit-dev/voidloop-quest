--- conflicted
+++ resolved
@@ -21,14 +21,11 @@
 fn main() {
     let args = Args::parse();
     let build_info = build_info::BuildInfo::get();
-<<<<<<< HEAD
     
     // Generate certificate digest using the same approach as bevygap-spaceships
     let cert_digest = generate_certificate_digest();
     
-=======
 
->>>>>>> 887257af
     // Display the logo at startup
 
     println!(
