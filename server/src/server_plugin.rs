// Simple room management that works locally for now
use bevy::prelude::*;
#[cfg(feature = "bevygap")]
use bevygap_server_plugin::prelude::BevygapServerPlugin;
use leafwing_input_manager::prelude::*;
#[cfg(feature = "bevygap")]
use lightyear::prelude::*;
use std::collections::HashMap;
use std::env;

use crate::build_info::BuildInfo;
use shared::{Platform, Player, PlayerActions, RoomInfo, SharedPlugin};

pub struct ServerPlugin {
    pub cert_digest: Option<String>,
}

impl ServerPlugin {
    pub fn new(cert_digest: Option<String>) -> Self {
        Self { cert_digest }
    }
}

impl Plugin for ServerPlugin {
    fn build(&self, app: &mut App) {
        // Minimal Bevy plugins for server
        app.add_plugins(
            MinimalPlugins.set(bevy::app::ScheduleRunnerPlugin::run_loop(
                std::time::Duration::from_secs_f32(1.0 / 60.0), // 60 FPS server tick rate
            )),
        );

        // Add input plugin for shared systems that need it
        app.add_plugins(InputManagerPlugin::<PlayerActions>::default());

        // Add mouse button input resource that the input manager expects
        app.init_resource::<bevy::input::ButtonInput<bevy::input::mouse::MouseButton>>();

        // Networking
        #[cfg(feature = "bevygap")]
        app.add_plugins(BevygapServerPlugin);

        // Shared game logic
        app.add_plugins(SharedPlugin);

        // Room management
        app.insert_resource(RoomRegistry::new());
        app.insert_resource(MatchmakingQueue::new());

        // Build metadata for diagnostics
        app.insert_resource(BuildInfo::get());

        app.insert_resource(ServerMetadata::new(self.cert_digest.clone()));

        // Server-specific systems
        app.add_systems(Startup, (setup_world, setup_server_metadata));

        // Player management system - handles spawning/despawning players

        app.add_systems(
            Update,
            (
                handle_player_management,
                manage_room_lifecycle,
                log_server_status,
            ),
        );

        // ==== CUSTOM SERVER SYSTEMS AREA - Add your server-specific logic here ====
        // Example: Game rules, scoring, AI, matchmaking logic, etc.
        // app.add_systems(Update, your_custom_server_system);
        // ==== END CUSTOM SERVER SYSTEMS AREA ====
    }
}

fn setup_world(mut commands: Commands) {
    info!("Setting up game world...");

    // Spawn platforms (these will be replicated to clients in networked mode)
    let platform_positions = vec![
        Vec3::new(-200.0, -100.0, 0.0),
        Vec3::new(0.0, 0.0, 0.0),
        Vec3::new(200.0, -50.0, 0.0),
        Vec3::new(-300.0, 50.0, 0.0),
        Vec3::new(300.0, 100.0, 0.0),
    ];

    for pos in platform_positions {
        #[cfg(feature = "bevygap")]
        {
            commands.spawn((
                Platform,
                Transform::from_translation(pos),
                Replicate::default(),
            ));
        }
        #[cfg(not(feature = "bevygap"))]
        {
            commands.spawn((Platform, Transform::from_translation(pos)));
        }
    }

    info!("World setup complete with {} platforms", 5);
}

// Player management system that handles room logic
fn handle_player_management(
    _commands: Commands,
    // For now, we'll manually spawn a test player to verify the game works
    // In production, bevygap will handle player connections automatically
    _existing_players: Query<Entity, With<Player>>,
) {
    // Only spawn a test player if none exist and we're not using networking
    // This helps with local development
    #[cfg(not(feature = "bevygap"))]
    {
        // Note: Player spawning is now handled client-side for better local development experience
        // Server-side player spawning will be re-enabled when proper networking is integrated
    }
}

// Room lifecycle management - handles auto-cleanup and game state
fn manage_room_lifecycle(
    mut room_registry: ResMut<RoomRegistry>,
    players: Query<Entity, With<Player>>,
    time: Res<Time>,
) {
    let current_player_count = players.iter().count() as u32;

    // Update player count for all rooms
    let mut rooms_to_remove = Vec::new();
    let room_ids: Vec<String> = room_registry.rooms.keys().cloned().collect();

    for room_id in room_ids {
        if let Some(room) = room_registry.rooms.get_mut(&room_id) {
            let old_count = room.current_players;
            room.current_players = current_player_count;

            if room.current_players > old_count {
                info!(
                    "Player joined room '{}'. Players: {}/{}",
                    room.room_id, room.current_players, room.max_players
                );
            } else if room.current_players < old_count {
                info!(
                    "Player left room '{}'. Players: {}/{}",
                    room.room_id, room.current_players, room.max_players
                );
            }

            // Check if game should start
            if room.current_players >= 1 && old_count < 1 {
                info!(
                    "🚀 Room '{}' has minimum players ({}) - game can start!",
                    room.room_id, 1
                );
            }

            // Auto-cleanup empty rooms after 30 seconds
            if room.current_players == 0 {
                if room.created_time.is_none() {
                    room.created_time = Some(time.elapsed_secs_f64());
                    info!("Room '{}' is now empty - starting cleanup timer", room_id);
                } else if let Some(empty_since) = room.created_time {
                    let empty_duration = time.elapsed_secs_f64() - empty_since;
                    if empty_duration > 30.0 {
                        // 30 seconds cleanup time
                        info!(
                            "Room '{}' has been empty for {:.1}s - cleaning up",
                            room_id, empty_duration
                        );
                        rooms_to_remove.push(room_id.clone());
                    }
                }
            } else {
                // Reset cleanup timer if players are present
                room.created_time = None;
            }
        }
    }

    // Remove empty rooms
    for room_id in rooms_to_remove {
        room_registry.rooms.remove(&room_id);
        info!("Removed empty room: {}", room_id);
    }
}

// Server metadata resource - stores server information for diagnostics and client verification
#[derive(Resource, Debug, Clone)]
pub struct ServerMetadata {
    pub certificate_digest: Option<String>,
    pub fqdn: Option<String>,
    pub build_info: BuildInfo,
    pub startup_time: f64,
}

impl ServerMetadata {
    pub fn new(cert_digest: Option<String>) -> Self {
        Self {
            certificate_digest: cert_digest,
            fqdn: env::var("SERVER_FQDN").ok(),
            build_info: BuildInfo::get(),
            startup_time: 0.0,
        }
    }

    /// Get metadata as a formatted string for logging/debugging
    #[allow(dead_code)]
    pub fn to_debug_string(&self) -> String {
        format!(
            "ServerMetadata {{ git_sha: {}, build_time: {}, cert_digest: {}, fqdn: {}, uptime: {:.1}s }}",
            self.build_info.git_sha,
            self.build_info.build_timestamp,
            self.certificate_digest.as_deref().map(|d| &d[..16]).unwrap_or("None"),
            self.fqdn.as_deref().unwrap_or("None"),
            self.startup_time
        )
    }

    /// Get the certificate digest for API responses or client verification
    pub fn get_certificate_digest(&self) -> Option<&str> {
        self.certificate_digest.as_deref()
    }

    /// Check if the server has a valid certificate digest for secure connections
    pub fn has_certificate_digest(&self) -> bool {
        self.certificate_digest.is_some()
    }

    /// Get server information formatted for external APIs or diagnostics
    pub fn to_api_response(&self) -> String {
        serde_json::json!({
            "server": {
                "build_info": {
                    "git_sha": self.build_info.git_sha,
                    "git_branch": self.build_info.git_branch,
                    "build_timestamp": self.build_info.build_timestamp,
                    "rustc_version": self.build_info.rustc_version,
                    "target_triple": self.build_info.target_triple
                },
                "certificate_digest": self.certificate_digest,
                "fqdn": self.fqdn,
                "startup_time": self.startup_time,
                "has_certificate": self.has_certificate_digest()
            }
        }).to_string()
    }
}

// Initial setup system for server metadata
fn setup_server_metadata(mut metadata: ResMut<ServerMetadata>, time: Res<Time>) {
    metadata.startup_time = time.elapsed_secs_f64();

    info!("🔧 Server Metadata Initialized:");
    info!("  📋 Git SHA: {}", metadata.build_info.git_sha);
    info!("  🌳 Git Branch: {}", metadata.build_info.git_branch);
    info!("  ⏰ Build Time: {}", metadata.build_info.build_timestamp);
    info!("  🦀 Rust Version: {}", metadata.build_info.rustc_version);
    info!("  🎯 Target: {}", metadata.build_info.target_triple);

    if let Some(ref digest) = metadata.certificate_digest {
        info!("  🔐 Certificate Digest: {}...", &digest[..16]);
        info!("  📄 Digest available for WebTransport clients and API responses");
    } else {
        warn!("  🔐 Certificate Digest: Not available - WebTransport may not work");
        warn!("  💡 Consider setting ARBITRIUM_PUBLIC_IP, SELF_SIGNED_SANS, or LIGHTYEAR_CERTIFICATE_DIGEST");
    }

    if let Some(ref fqdn) = metadata.fqdn {
        info!("  🌐 Server FQDN: {}", fqdn);
    } else {
        info!("  🌐 Server FQDN: Not configured");
    }

    info!("  🚀 Startup Time: {:.3}s", metadata.startup_time);
}

// Update system for server metadata - runs periodically for diagnostics
#[allow(dead_code)]
fn update_server_metadata(metadata: Res<ServerMetadata>, time: Res<Time>) {
    // Log metadata every 300 seconds (5 minutes) for diagnostics
    let uptime = time.elapsed_secs_f64() - metadata.startup_time;
    if uptime > 0.0 && (uptime % 300.0) < 0.1 {
        info!(
            "📊 Server Status - Uptime: {:.1}s, Git SHA: {}, Cert: {}",
            uptime, 
            metadata.build_info.git_sha,
            metadata.certificate_digest.as_deref().map(|d| &d[..8]).unwrap_or("None")
        );
    }
}

// Room management resource - tracks active rooms and player counts
#[derive(Resource, Default)]
pub struct RoomRegistry {
    pub rooms: HashMap<String, RoomData>,
}

#[derive(Clone, Debug)]
#[allow(dead_code)]
pub struct RoomData {
    pub room_id: String,
    pub host_name: String,
    pub game_mode: String,
    pub current_players: u32,
    pub max_players: u32,
    pub player_names: Vec<String>,
    pub created_time: Option<f64>,
}

#[derive(Resource, Default)]
#[allow(dead_code)]
pub struct MatchmakingQueue {
    pub queue: HashMap<String, Vec<MatchmakingPlayer>>, // game_mode -> players
}

#[derive(Clone, Debug)]
#[allow(dead_code)]
pub struct MatchmakingPlayer {
    pub player_id: String,
    pub join_time: f64,
}

impl RoomRegistry {
    pub fn new() -> Self {
        Self {
            rooms: HashMap::new(),
        }
    }

    #[allow(dead_code)]
    pub fn create_room(
        &mut self,
        room_id: String,
        host_name: String,
        game_mode: String,
    ) -> RoomData {
        let room_data = RoomData {
            room_id: room_id.clone(),
            host_name,
            game_mode,
            current_players: 1,
            max_players: 4,
            player_names: Vec::new(),
            created_time: None,
        };
        self.rooms.insert(room_id.clone(), room_data.clone());
        room_data
    }

    #[allow(dead_code)]
    pub fn get_room_list(&self) -> Vec<RoomInfo> {
        self.rooms
            .values()
            .map(|room| RoomInfo {
                room_id: room.room_id.clone(),
                current_players: room.current_players,
                max_players: room.max_players,
                host_name: room.host_name.clone(),
                game_mode: room.game_mode.clone(),
            })
            .collect()
    }
}

impl MatchmakingQueue {
    pub fn new() -> Self {
        Self {
            queue: HashMap::new(),
        }
    }

    #[allow(dead_code)]
    pub fn add_player(&mut self, game_mode: String, player_id: String, join_time: f64) {
        let queue = self.queue.entry(game_mode).or_default();
        queue.push(MatchmakingPlayer {
            player_id,
            join_time,
        });
    }

    #[allow(dead_code)]
    pub fn try_create_match(&mut self, game_mode: &str) -> Option<Vec<MatchmakingPlayer>> {
        if let Some(queue) = self.queue.get_mut(game_mode) {
            if queue.len() >= 4 {
                // Take first 4 players for a match
                let matched_players: Vec<_> = queue.drain(0..4).collect();
                return Some(matched_players);
            }
        }
        None
    }
}

/// System to periodically log server status with build information for diagnostics
fn log_server_status(
    time: Res<Time>,
    metadata: Res<ServerMetadata>,
    room_registry: Res<RoomRegistry>,
    mut last_log: Local<f32>,
) {
    let current_time = time.elapsed_secs();

    // Log server status every 5 minutes (300 seconds)
    if current_time - *last_log >= 300.0 {
        *last_log = current_time;

        info!("📊 Server Status Report:");
        info!("   Uptime: {:.1} minutes", current_time / 60.0);
        info!("   Active Rooms: {}", room_registry.rooms.len());
<<<<<<< HEAD
        info!("   Build: {}", metadata.build_info.format_for_log());
        info!("   Git SHA: {} ({})", metadata.build_info.git_sha, metadata.build_info.git_branch);
        
        if let Some(digest) = metadata.get_certificate_digest() {
            info!("   Certificate Digest: {}... (available for WebTransport)", &digest[..16]);
        } else {
            warn!("   Certificate Digest: Not available (WebTransport may not work)");
        }
        
=======
        info!("   Build: {}", build_info.format_for_log());
        info!(
            "   Git SHA: {} ({})",
            build_info.git_sha, build_info.git_branch
        );

>>>>>>> 887257af
        // Log room details if any exist
        if !room_registry.rooms.is_empty() {
            info!("   Room Details:");
            for (room_id, room_data) in &room_registry.rooms {
                info!(
                    "     Room {}: {} players",
                    room_id, room_data.current_players
                );
            }
        }
        
        debug!("📋 Full server metadata: {}", metadata.to_debug_string());
    }
}

// ==== PLACEHOLDER FOR FUTURE NETWORKING FEATURES ====
// TODO: Add room message handling when lightyear API is fully integrated
// TODO: Add matchmaking queue processing
// ==== END PLACEHOLDER ====<|MERGE_RESOLUTION|>--- conflicted
+++ resolved
@@ -409,7 +409,6 @@
         info!("📊 Server Status Report:");
         info!("   Uptime: {:.1} minutes", current_time / 60.0);
         info!("   Active Rooms: {}", room_registry.rooms.len());
-<<<<<<< HEAD
         info!("   Build: {}", metadata.build_info.format_for_log());
         info!("   Git SHA: {} ({})", metadata.build_info.git_sha, metadata.build_info.git_branch);
         
@@ -419,14 +418,7 @@
             warn!("   Certificate Digest: Not available (WebTransport may not work)");
         }
         
-=======
-        info!("   Build: {}", build_info.format_for_log());
-        info!(
-            "   Git SHA: {} ({})",
-            build_info.git_sha, build_info.git_branch
-        );
-
->>>>>>> 887257af
+
         // Log room details if any exist
         if !room_registry.rooms.is_empty() {
             info!("   Room Details:");
